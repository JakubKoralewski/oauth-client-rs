// Copyright 2016 oauth-client-rs Developers
//
// Licensed under the Apache License, Version 2.0, <LICENSE-APACHE or
// http://apache.org/licenses/LICENSE-2.0> or the MIT license <LICENSE-MIT or
// http://opensource.org/licenses/MIT>, at your option. This file may not be
// copied, modified, or distributed except according to those terms.

//! OAuth 1.0 client library for Rust.
//!
//! [Repository](https://github.com/charlag/oauth-client-rs)
//!
//! # Examples
//!
//! Send request for request token.
//!
//! ```
//! const REQUEST_TOKEN: &'static str = "http://oauthbin.com/v1/request-token";
//! let consumer = oauth_client::Token::new("key", "secret");
//! let bytes = oauth_client::get(REQUEST_TOKEN, &consumer, None, None).unwrap();
//! ```
#![warn(bad_style)]
#![warn(missing_docs)]
#![warn(unused)]
#![warn(unused_extern_crates)]
#![warn(unused_import_braces)]
#![warn(unused_qualifications)]
#![warn(unused_results)]
#![allow(unused_doc_comment)]

extern crate base64;
<<<<<<< HEAD
extern crate failure;
=======
>>>>>>> 64f19d65
#[macro_use]
extern crate failure_derive;
#[macro_use]
extern crate log;
extern crate rand;
extern crate reqwest;
extern crate ring;
extern crate time;
extern crate url;
<<<<<<< HEAD

use rand::Rng;
use reqwest::{Client, RequestBuilder, StatusCode};
use reqwest::header::{Authorization, ContentType, Headers};
use ring::{digest, hmac};
=======
use rand::Rng;
use reqwest::{Client, RequestBuilder, StatusCode};
use reqwest::header::{Authorization, ContentType, Headers};
use reqwest::mime::{Mime, SubLevel, TopLevel};
use ring::digest;
use ring::hmac;
>>>>>>> 64f19d65
use std::borrow::Cow;
use std::collections::HashMap;
use std::io::Read;
use url::percent_encoding;

/// Result type.
pub type Result<T> = std::result::Result<T, failure::Error>;

/// An error happening due to a HTTP status error.
#[derive(Debug, Fail, Clone, Copy)]
#[fail(display = "HTTP status error code {}", _0)]
pub struct HttpStatusError(pub u16);

/// Token structure for the OAuth
#[derive(Clone, Debug)]
pub struct Token<'a> {
    /// 'key' field of the token
    pub key: Cow<'a, str>,
    /// 'secret' part of the token
    pub secret: Cow<'a, str>,
}

impl<'a> Token<'a> {
    /// Create new token from `key` and `secret`
    ///
    /// # Examples
    ///
    /// ```
    /// let consumer = oauth_client::Token::new("key", "secret");
    /// ```
    pub fn new<K, S>(key: K, secret: S) -> Token<'a>
    where
        K: Into<Cow<'a, str>>,
        S: Into<Cow<'a, str>>,
    {
        Token {
            key: key.into(),
            secret: secret.into(),
        }
    }
}

/// Alias for `HashMap<Cow<'a, str>, Cow<'a, str>>`
pub type ParamList<'a> = HashMap<Cow<'a, str>, Cow<'a, str>>;

fn insert_param<'a, K, V>(param: &mut ParamList<'a>, key: K, value: V) -> Option<Cow<'a, str>>
where
    K: Into<Cow<'a, str>>,
    V: Into<Cow<'a, str>>,
{
    param.insert(key.into(), value.into())
}

fn join_query<'a>(param: &ParamList<'a>) -> String {
    let mut pairs = param
        .iter()
        .map(|(k, v)| format!("{}={}", encode(&k), encode(&v)))
        .collect::<Vec<_>>();
    pairs.sort();
    pairs.join("&")
}

#[derive(Copy, Clone)]
struct StrictEncodeSet;

// Encode all but the unreserved characters defined in
// RFC 3986, section 2.3. "Unreserved Characters"
// https://tools.ietf.org/html/rfc3986#page-12
//
// This is required by
// OAuth Core 1.0, section 5.1. "Parameter Encoding"
// https://oauth.net/core/1.0/#encoding_parameters
impl percent_encoding::EncodeSet for StrictEncodeSet {
    #[inline]
    fn contains(&self, byte: u8) -> bool {
        !((byte >= 0x61 && byte <= 0x7a) || // A-Z
          (byte >= 0x41 && byte <= 0x5a) || // a-z
          (byte >= 0x30 && byte <= 0x39) || // 0-9
          (byte == 0x2d) || // -
          (byte == 0x2e) || // .
          (byte == 0x5f) || // _
          (byte == 0x7e)) // ~
    }
}

/// Percent encode string
fn encode(s: &str) -> String {
    percent_encoding::percent_encode(s.as_bytes(), StrictEncodeSet).collect()
}

<<<<<<< HEAD
fn hmac_sha1(key: &[u8], data: &[u8]) -> hmac::Signature {
    let signing_key = hmac::SigningKey::new(&digest::SHA1, key);
    hmac::sign(&signing_key, data)
}

=======
>>>>>>> 64f19d65
/// Create signature. See https://dev.twitter.com/oauth/overview/creating-signatures
fn signature(
    method: &str,
    uri: &str,
    query: &str,
    consumer_secret: &str,
    token_secret: Option<&str>,
) -> String {
    let base = format!("{}&{}&{}", encode(method), encode(uri), encode(query));
    let key = format!(
        "{}&{}",
        encode(consumer_secret),
        encode(token_secret.unwrap_or(""))
    );
    debug!("Signature base string: {}", base);
    debug!("Authorization header: Authorization: {}", base);
<<<<<<< HEAD
    let sha1 = hmac_sha1(key.as_bytes(), base.as_bytes());
    base64::encode(&sha1)
=======
    let signing_key = hmac::SigningKey::new(&digest::SHA1, key.as_bytes());
    let signature = hmac::sign(&signing_key, base.as_bytes());
    base64::encode(signature.as_ref())
>>>>>>> 64f19d65
}

/// Constuct plain-text header
fn header(param: &ParamList) -> String {
    let mut pairs = param
        .iter()
        .filter(|&(k, _)| k.starts_with("oauth_"))
        .map(|(k, v)| format!("{}=\"{}\"", k, encode(&v)))
        .collect::<Vec<_>>();
    pairs.sort();
    format!("OAuth {}", pairs.join(", "))
}

/// Construct plain-text body from 'ParamList'
fn body(param: &ParamList) -> String {
    let mut pairs = param
        .iter()
        .filter(|&(k, _)| !k.starts_with("oauth_"))
        .map(|(k, v)| format!("{}={}", k, encode(&v)))
        .collect::<Vec<_>>();
    pairs.sort();
    format!("{}", pairs.join("&"))
}

/// Create header and body
fn get_header(
    method: &str,
    uri: &str,
    consumer: &Token,
    token: Option<&Token>,
    other_param: Option<&ParamList>,
) -> (String, String) {
    let mut param = HashMap::new();
    let timestamp = format!("{}", time::now_utc().to_timespec().sec);
    let nonce = rand::thread_rng()
        .gen_ascii_chars()
        .take(32)
        .collect::<String>();

    let _ = insert_param(&mut param, "oauth_consumer_key", consumer.key.to_string());
    let _ = insert_param(&mut param, "oauth_nonce", nonce);
    let _ = insert_param(&mut param, "oauth_signature_method", "HMAC-SHA1");
    let _ = insert_param(&mut param, "oauth_timestamp", timestamp);
    let _ = insert_param(&mut param, "oauth_version", "1.0");
    if let Some(tk) = token {
        let _ = insert_param(&mut param, "oauth_token", tk.key.as_ref());
    }

    if let Some(ps) = other_param {
        for (k, v) in ps.iter() {
            let _ = insert_param(&mut param, k.as_ref(), v.as_ref());
        }
    }

    let sign = signature(
        method,
        uri,
        join_query(&param).as_ref(),
        consumer.secret.as_ref(),
        token.map(|t| t.secret.as_ref()),
    );
    let _ = insert_param(&mut param, "oauth_signature", sign);

    (header(&param), body(&param))
}

/// Create an authorization header.
/// See https://dev.twitter.com/oauth/overview/authorizing-requests
///
/// # Examples
///
/// ```
/// # extern crate oauth_client;
/// # fn main() {
/// const REQUEST_TOKEN: &'static str = "http://oauthbin.com/v1/request-token";
/// let consumer = oauth_client::Token::new("key", "secret");
/// let header = oauth_client::authorization_header("GET", REQUEST_TOKEN, &consumer, None, None);
/// # }
/// ```
pub fn authorization_header(
    method: &str,
    uri: &str,
    consumer: &Token,
    token: Option<&Token>,
    other_param: Option<&ParamList>,
) -> (String, String) {
    get_header(method, uri, consumer, token, other_param)
}

/// Send authorized GET request to the specified URL.
/// `consumer` is a consumer token.
///
/// # Examples
///
/// ```
/// let REQUEST_TOKEN: &'static str = "http://oauthbin.com/v1/request-token";
/// let consumer = oauth_client::Token::new("key", "secret");
/// let bytes = oauth_client::get(REQUEST_TOKEN, &consumer, None, None).unwrap();
/// let resp = String::from_utf8(bytes).unwrap();
/// ```
pub fn get(
    uri: &str,
    consumer: &Token,
    token: Option<&Token>,
    other_param: Option<&ParamList>,
) -> Result<Vec<u8>> {
    let (header, body) = get_header("GET", uri, consumer, token, other_param);
    let req_uri = if body.len() > 0 {
        format!("{}?{}", uri, body)
    } else {
        format!("{}", uri)
    };

    let mut headers = Headers::new();
    let _ = headers.set(Authorization(header));

    let client = Client::new();
    let mut get = client.get(&req_uri);
    let req = get.body(body).headers(headers);
    let rsp = send(req)?;
    Ok(rsp)
}

/// Send authorized POST request to the specified URL.
/// `consumer` is a consumer token.
///
/// # Examples
///
/// ```
/// # let request = oauth_client::Token::new("key", "secret");
/// let ACCESS_TOKEN: &'static str = "http://oauthbin.com/v1/access-token";
/// let consumer = oauth_client::Token::new("key", "secret");
/// let bytes = oauth_client::post(ACCESS_TOKEN, &consumer, Some(&request), None).unwrap();
/// let resp = String::from_utf8(bytes).unwrap();
/// ```
pub fn post(
    uri: &str,
    consumer: &Token,
    token: Option<&Token>,
    other_param: Option<&ParamList>,
) -> Result<Vec<u8>> {
    let (header, body) = get_header("POST", uri, consumer, token, other_param);

    let mut headers = Headers::new();
    headers.set(Authorization(header));
    headers.set(ContentType(
        "application/www-form-url-encoded".parse().unwrap(),
    ));
    let client = Client::new();
    let mut post = client.post(uri);
    let req = post.body(body).headers(headers);
    let rsp = send(req)?;
    Ok(rsp)
}

/// Send request to the server
fn send(builder: &mut RequestBuilder) -> Result<Vec<u8>> {
    let mut response = builder.send()?;
    if response.status() != StatusCode::Ok {
        return Err(HttpStatusError(response.status().into()).into());
    }
    let mut buf = vec![];
    let _ = response.read_to_end(&mut buf)?;
    Ok(buf)
}


#[cfg(test)]
mod tests {
    use super::encode;
    use std::collections::HashMap;

    #[test]
    fn query() {
        let mut map = HashMap::new();
        let _ = map.insert("aaa".into(), "AAA".into());
        let _ = map.insert("bbbb".into(), "BBBB".into());
        let query = super::join_query(&map);
        assert_eq!("aaa=AAA&bbbb=BBBB", query);
    }


    #[test]
    fn test_encode() {
        let method = "GET";
        let uri = "http://oauthbin.com/v1/request-token";
        let encoded_uri = "http%3A%2F%2Foauthbin.com%2Fv1%2Frequest-token";
        let query = [
            "oauth_consumer_key=key&",
            "oauth_nonce=s6HGl3GhmsDsmpgeLo6lGtKs7rQEzzsA&",
            "oauth_signature_method=HMAC-SHA1&",
            "oauth_timestamp=1471445561&",
            "oauth_version=1.0",
        ].iter()
            .cloned()
            .collect::<String>();
        let encoded_query = [
            "oauth_consumer_key%3Dkey%26",
            "oauth_nonce%3Ds6HGl3GhmsDsmpgeLo6lGtKs7rQEzzsA%26",
            "oauth_signature_method%3DHMAC-SHA1%26",
            "oauth_timestamp%3D1471445561%26",
            "oauth_version%3D1.0",
        ].iter()
            .cloned()
            .collect::<String>();

        assert_eq!(encode(method), "GET");
        assert_eq!(encode(uri), encoded_uri);
        assert_eq!(encode(&query), encoded_query);
    }
}<|MERGE_RESOLUTION|>--- conflicted
+++ resolved
@@ -28,10 +28,7 @@
 #![allow(unused_doc_comment)]
 
 extern crate base64;
-<<<<<<< HEAD
 extern crate failure;
-=======
->>>>>>> 64f19d65
 #[macro_use]
 extern crate failure_derive;
 #[macro_use]
@@ -41,20 +38,11 @@
 extern crate ring;
 extern crate time;
 extern crate url;
-<<<<<<< HEAD
 
 use rand::Rng;
 use reqwest::{Client, RequestBuilder, StatusCode};
 use reqwest::header::{Authorization, ContentType, Headers};
 use ring::{digest, hmac};
-=======
-use rand::Rng;
-use reqwest::{Client, RequestBuilder, StatusCode};
-use reqwest::header::{Authorization, ContentType, Headers};
-use reqwest::mime::{Mime, SubLevel, TopLevel};
-use ring::digest;
-use ring::hmac;
->>>>>>> 64f19d65
 use std::borrow::Cow;
 use std::collections::HashMap;
 use std::io::Read;
@@ -145,14 +133,6 @@
     percent_encoding::percent_encode(s.as_bytes(), StrictEncodeSet).collect()
 }
 
-<<<<<<< HEAD
-fn hmac_sha1(key: &[u8], data: &[u8]) -> hmac::Signature {
-    let signing_key = hmac::SigningKey::new(&digest::SHA1, key);
-    hmac::sign(&signing_key, data)
-}
-
-=======
->>>>>>> 64f19d65
 /// Create signature. See https://dev.twitter.com/oauth/overview/creating-signatures
 fn signature(
     method: &str,
@@ -169,14 +149,9 @@
     );
     debug!("Signature base string: {}", base);
     debug!("Authorization header: Authorization: {}", base);
-<<<<<<< HEAD
-    let sha1 = hmac_sha1(key.as_bytes(), base.as_bytes());
-    base64::encode(&sha1)
-=======
     let signing_key = hmac::SigningKey::new(&digest::SHA1, key.as_bytes());
     let signature = hmac::sign(&signing_key, base.as_bytes());
     base64::encode(signature.as_ref())
->>>>>>> 64f19d65
 }
 
 /// Constuct plain-text header
